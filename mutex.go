package redsync

import (
	"crypto/rand"
	"encoding/base64"
	"time"

<<<<<<< HEAD
	"github.com/gomodule/redigo/redis"
	"github.com/hashicorp/go-multierror"
=======
	"github.com/go-redsync/redsync/redis"
>>>>>>> f693f2b2
)

// A DelayFunc is used to decide the amount of time to wait between retries.
type DelayFunc func(tries int) time.Duration

// A Mutex is a distributed mutual exclusion lock.
type Mutex struct {
	name   string
	expiry time.Duration

	tries     int
	delayFunc DelayFunc

	factor float64

	quorum int

	genValueFunc func() (string, error)
	value        string
	until        time.Time

	pools []redis.Pool
}

// Lock locks m. In case it returns an error on failure, you may retry to acquire the lock by calling this method again.
func (m *Mutex) Lock() error {
	value, err := m.genValueFunc()
	if err != nil {
		return err
	}

	for i := 0; i < m.tries; i++ {
		if i != 0 {
			time.Sleep(m.delayFunc(i))
		}

		start := time.Now()

		n, err := m.actOnPoolsAsync(func(pool Pool) (bool, error) {
			return m.acquire(pool, value)
		})
		if n == 0 && err != nil {
			return err
		}

		now := time.Now()
		until := now.Add(m.expiry - now.Sub(start) - time.Duration(int64(float64(m.expiry)*m.factor)))
		if n >= m.quorum && now.Before(until) {
			m.value = value
			m.until = until
			return nil
		}
		m.actOnPoolsAsync(func(pool Pool) (bool, error) {
			return m.release(pool, value)
		})
	}

	return ErrFailed
}

// Unlock unlocks m and returns the status of unlock.
func (m *Mutex) Unlock() (bool, error) {
	n, err := m.actOnPoolsAsync(func(pool Pool) (bool, error) {
		return m.release(pool, m.value)
	})
	if n < m.quorum {
		return false, err
	}
	return true, nil
}

// Extend resets the mutex's expiry and returns the status of expiry extension.
func (m *Mutex) Extend() (bool, error) {
	n, err := m.actOnPoolsAsync(func(pool Pool) (bool, error) {
		return m.touch(pool, m.value, int(m.expiry/time.Millisecond))
	})
	if n < m.quorum {
		return false, err
	}
	return true, nil
}

func (m *Mutex) Valid() (bool, error) {
	n, err := m.actOnPoolsAsync(func(pool Pool) (bool, error) {
		return m.valid(pool)
	})
	return n >= m.quorum, err
}

func (m *Mutex) valid(pool Pool) (bool, error) {
	conn := pool.Get()
	defer conn.Close()
	reply, err := redis.String(conn.Do("GET", m.name))
	if err != nil {
		return false, err
	}
	return m.value == reply, nil
}

func genValue() (string, error) {
	b := make([]byte, 16)
	_, err := rand.Read(b)
	if err != nil {
		return "", err
	}
	return base64.StdEncoding.EncodeToString(b), nil
}

<<<<<<< HEAD
func (m *Mutex) acquire(pool Pool, value string) (bool, error) {
	conn := pool.Get()
	defer conn.Close()
	reply, err := redis.String(conn.Do("SET", m.name, value, "NX", "PX", int(m.expiry/time.Millisecond)))
	if err != nil {
		if err == redis.ErrNil {
			return false, nil
		}
		return false, err
	}
	return reply == "OK", nil
=======
func (m *Mutex) acquire(pool redis.Pool, value string) bool {
	conn := pool.Get()
	defer conn.Close()
	reply, err := conn.SetNX(m.name, value, m.expiry)
	if err != nil {
		return false
	} else {
		return reply
	}
>>>>>>> f693f2b2
}

var deleteScript = redis.NewScript(1, `
	if redis.call("GET", KEYS[1]) == ARGV[1] then
		return redis.call("DEL", KEYS[1])
	else
		return 0
	end
`)

<<<<<<< HEAD
func (m *Mutex) release(pool Pool, value string) (bool, error) {
	conn := pool.Get()
	defer conn.Close()
	status, err := redis.Int64(deleteScript.Do(conn, m.name, value))

	return err == nil && status != 0, err
=======
func (m *Mutex) release(pool redis.Pool, value string) bool {
	conn := pool.Get()
	defer conn.Close()
	status, err := conn.Eval(deleteScript, m.name, value)
	return err == nil && status != 0
>>>>>>> f693f2b2
}

var touchScript = redis.NewScript(1, `
	if redis.call("GET", KEYS[1]) == ARGV[1] then
		return redis.call("pexpire", KEYS[1], ARGV[2])
	else
		return 0
	end
`)

<<<<<<< HEAD
func (m *Mutex) touch(pool Pool, value string, expiry int) (bool, error) {
	conn := pool.Get()
	defer conn.Close()
	status, err := redis.Int64(touchScript.Do(conn, m.name, value, expiry))

	return err == nil && status != 0, err
}

func (m *Mutex) actOnPoolsAsync(actFn func(Pool) (bool, error)) (int, error) {
	type result struct {
		Status bool
		Err    error
	}

	ch := make(chan result)
	for _, pool := range m.pools {
		go func(pool Pool) {
			r := result{}
			r.Status, r.Err = actFn(pool)
			ch <- r
		}(pool)
	}
	n := 0
	var err error
	for range m.pools {
		r := <-ch
		if r.Status {
			n++
		} else if r.Err != nil {
			err = multierror.Append(err, r.Err)
		}
	}
	return n, err
=======
func (m *Mutex) touch(pool redis.Pool, value string, expiry int) bool {
	conn := pool.Get()
	defer conn.Close()
	status, err := conn.Eval(touchScript, m.name, value, expiry)
	return err == nil && status != "ERR"
>>>>>>> f693f2b2
}<|MERGE_RESOLUTION|>--- conflicted
+++ resolved
@@ -5,12 +5,8 @@
 	"encoding/base64"
 	"time"
 
-<<<<<<< HEAD
-	"github.com/gomodule/redigo/redis"
+	"github.com/go-redsync/redsync/v3/redis"
 	"github.com/hashicorp/go-multierror"
-=======
-	"github.com/go-redsync/redsync/redis"
->>>>>>> f693f2b2
 )
 
 // A DelayFunc is used to decide the amount of time to wait between retries.
@@ -49,7 +45,7 @@
 
 		start := time.Now()
 
-		n, err := m.actOnPoolsAsync(func(pool Pool) (bool, error) {
+		n, err := m.actOnPoolsAsync(func(pool redis.Pool) (bool, error) {
 			return m.acquire(pool, value)
 		})
 		if n == 0 && err != nil {
@@ -63,7 +59,7 @@
 			m.until = until
 			return nil
 		}
-		m.actOnPoolsAsync(func(pool Pool) (bool, error) {
+		m.actOnPoolsAsync(func(pool redis.Pool) (bool, error) {
 			return m.release(pool, value)
 		})
 	}
@@ -73,7 +69,7 @@
 
 // Unlock unlocks m and returns the status of unlock.
 func (m *Mutex) Unlock() (bool, error) {
-	n, err := m.actOnPoolsAsync(func(pool Pool) (bool, error) {
+	n, err := m.actOnPoolsAsync(func(pool redis.Pool) (bool, error) {
 		return m.release(pool, m.value)
 	})
 	if n < m.quorum {
@@ -84,7 +80,7 @@
 
 // Extend resets the mutex's expiry and returns the status of expiry extension.
 func (m *Mutex) Extend() (bool, error) {
-	n, err := m.actOnPoolsAsync(func(pool Pool) (bool, error) {
+	n, err := m.actOnPoolsAsync(func(pool redis.Pool) (bool, error) {
 		return m.touch(pool, m.value, int(m.expiry/time.Millisecond))
 	})
 	if n < m.quorum {
@@ -94,16 +90,16 @@
 }
 
 func (m *Mutex) Valid() (bool, error) {
-	n, err := m.actOnPoolsAsync(func(pool Pool) (bool, error) {
+	n, err := m.actOnPoolsAsync(func(pool redis.Pool) (bool, error) {
 		return m.valid(pool)
 	})
 	return n >= m.quorum, err
 }
 
-func (m *Mutex) valid(pool Pool) (bool, error) {
+func (m *Mutex) valid(pool redis.Pool) (bool, error) {
 	conn := pool.Get()
 	defer conn.Close()
-	reply, err := redis.String(conn.Do("GET", m.name))
+	reply, err := conn.Get(m.name)
 	if err != nil {
 		return false, err
 	}
@@ -119,29 +115,14 @@
 	return base64.StdEncoding.EncodeToString(b), nil
 }
 
-<<<<<<< HEAD
-func (m *Mutex) acquire(pool Pool, value string) (bool, error) {
-	conn := pool.Get()
-	defer conn.Close()
-	reply, err := redis.String(conn.Do("SET", m.name, value, "NX", "PX", int(m.expiry/time.Millisecond)))
-	if err != nil {
-		if err == redis.ErrNil {
-			return false, nil
-		}
-		return false, err
-	}
-	return reply == "OK", nil
-=======
-func (m *Mutex) acquire(pool redis.Pool, value string) bool {
+func (m *Mutex) acquire(pool redis.Pool, value string) (bool, error) {
 	conn := pool.Get()
 	defer conn.Close()
 	reply, err := conn.SetNX(m.name, value, m.expiry)
 	if err != nil {
-		return false
-	} else {
-		return reply
+		return false, err
 	}
->>>>>>> f693f2b2
+	return reply, nil
 }
 
 var deleteScript = redis.NewScript(1, `
@@ -152,20 +133,14 @@
 	end
 `)
 
-<<<<<<< HEAD
-func (m *Mutex) release(pool Pool, value string) (bool, error) {
-	conn := pool.Get()
-	defer conn.Close()
-	status, err := redis.Int64(deleteScript.Do(conn, m.name, value))
-
-	return err == nil && status != 0, err
-=======
-func (m *Mutex) release(pool redis.Pool, value string) bool {
+func (m *Mutex) release(pool redis.Pool, value string) (bool, error) {
 	conn := pool.Get()
 	defer conn.Close()
 	status, err := conn.Eval(deleteScript, m.name, value)
-	return err == nil && status != 0
->>>>>>> f693f2b2
+	if err != nil {
+		return false, err
+	}
+	return status != 0, nil
 }
 
 var touchScript = redis.NewScript(1, `
@@ -176,16 +151,17 @@
 	end
 `)
 
-<<<<<<< HEAD
-func (m *Mutex) touch(pool Pool, value string, expiry int) (bool, error) {
+func (m *Mutex) touch(pool redis.Pool, value string, expiry int) (bool, error) {
 	conn := pool.Get()
 	defer conn.Close()
-	status, err := redis.Int64(touchScript.Do(conn, m.name, value, expiry))
-
-	return err == nil && status != 0, err
+	status, err := conn.Eval(touchScript, m.name, value, expiry)
+	if err != nil {
+		return false, err
+	}
+	return status != "ERR", nil
 }
 
-func (m *Mutex) actOnPoolsAsync(actFn func(Pool) (bool, error)) (int, error) {
+func (m *Mutex) actOnPoolsAsync(actFn func(redis.Pool) (bool, error)) (int, error) {
 	type result struct {
 		Status bool
 		Err    error
@@ -193,7 +169,7 @@
 
 	ch := make(chan result)
 	for _, pool := range m.pools {
-		go func(pool Pool) {
+		go func(pool redis.Pool) {
 			r := result{}
 			r.Status, r.Err = actFn(pool)
 			ch <- r
@@ -210,11 +186,4 @@
 		}
 	}
 	return n, err
-=======
-func (m *Mutex) touch(pool redis.Pool, value string, expiry int) bool {
-	conn := pool.Get()
-	defer conn.Close()
-	status, err := conn.Eval(touchScript, m.name, value, expiry)
-	return err == nil && status != "ERR"
->>>>>>> f693f2b2
 }